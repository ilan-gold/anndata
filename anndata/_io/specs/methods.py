--- conflicted
+++ resolved
@@ -656,15 +656,9 @@
 @_REGISTRY.register_read(ZarrGroup, IOSpec("categorical", "0.2.0"))
 def read_categorical(elem, _reader):
     return pd.Categorical.from_codes(
-<<<<<<< HEAD
         codes=_reader.read_elem(elem["codes"]),
         categories=_reader.read_elem(elem["categories"]),
-        ordered=_read_attr(elem.attrs, "ordered"),
-=======
-        codes=read_elem(elem["codes"]),
-        categories=read_elem(elem["categories"]),
         ordered=bool(_read_attr(elem.attrs, "ordered")),
->>>>>>> 3e2dda8a
     )
 
 
